[package]
name = "nlookup"
version = "0.1.0"
edition = "2021"

[dependencies]
<<<<<<< HEAD
ark-ff = { version = "0.4.0", default-features = false }
=======
ark-ff = { version = "0.4.0", features = [ "asm" ] }
>>>>>>> 7da2c66a
ark-ec = { version = "0.4.0", default-features = false }
ark-poly = { version = "0.4.0", default-features = false }
ark-serialize = { version = "0.4.0", default-features = false }
ark-relations = { version = "0.4.0", default-features = false }
ark-r1cs-std = { version = "0.4.0", default-features = false }
<<<<<<< HEAD
ark-pallas = { version = "0.4.0" }
ark-std = { version = "0.4.0", default-features = false }

=======
ark-pallas = { version = "0.4.0", features = ["scalar_field"] }
ark-std = { version = "0.4.0", default-features = false }
ark-pallas = { version = "0.4.0", features = ["scalar_field"] }
>>>>>>> 7da2c66a

[profile.test]
opt-level = 3
<|MERGE_RESOLUTION|>--- conflicted
+++ resolved
@@ -4,25 +4,14 @@
 edition = "2021"
 
 [dependencies]
-<<<<<<< HEAD
 ark-ff = { version = "0.4.0", default-features = false }
-=======
-ark-ff = { version = "0.4.0", features = [ "asm" ] }
->>>>>>> 7da2c66a
 ark-ec = { version = "0.4.0", default-features = false }
 ark-poly = { version = "0.4.0", default-features = false }
 ark-serialize = { version = "0.4.0", default-features = false }
 ark-relations = { version = "0.4.0", default-features = false }
 ark-r1cs-std = { version = "0.4.0", default-features = false }
-<<<<<<< HEAD
 ark-pallas = { version = "0.4.0" }
 ark-std = { version = "0.4.0", default-features = false }
 
-=======
-ark-pallas = { version = "0.4.0", features = ["scalar_field"] }
-ark-std = { version = "0.4.0", default-features = false }
-ark-pallas = { version = "0.4.0", features = ["scalar_field"] }
->>>>>>> 7da2c66a
-
 [profile.test]
 opt-level = 3
